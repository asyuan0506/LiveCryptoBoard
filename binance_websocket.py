"""
Binance WebSocket 模組
用於連接 Binance WebSocket API 並接收加密貨幣即時價格
"""
import json
import threading
import time
import websocket
from typing import Callable, Dict, Set
import logging

from basic_websocket import BasicWebSocket

logging.basicConfig(level=logging.INFO)
logger = logging.getLogger(__name__)


<<<<<<< HEAD
class BinanceWebSocket: # TODO: subscribe
=======
class BinanceWebSocket(BasicWebSocket):
>>>>>>> 972c6b5f
    """Binance WebSocket 連接管理器"""

    def __init__(self, callback: Callable[[str, float, str], None]):
        super().__init__(callback)
        self.exchange_name = 'Binance'
        self.requires_reconnect_on_subscribe = True
                
    def _get_websocket_url(self):
        """
        生成 WebSocket URL
        """
        if not self.subscribed_symbols:
            return None
        
        # 對於多個交易對，使用組合串流
        streams = [f"{symbol.lower()}usdt@trade" for symbol in self.subscribed_symbols]
        
        if len(streams) == 1:
            return f"wss://stream.binance.com:9443/ws/{streams[0]}"
        else:
            # 多個串流使用組合格式
            return f"wss://stream.binance.com:9443/stream?streams={'/'.join(streams)}"
                    
    def _subscribe(self, ws, symbol):
        pass
        
    def _on_message(self, ws, message):
        """
        接收到 WebSocket 訊息時的callback
        
        Args:
            ws: WebSocket 物件
            message: 接收到的訊息
        """
        try:
            data = json.loads(message)
            # 處理組合串流格式
            if 'stream' in data:
                data = data['data']
            
            # Binance trade stream 格式
            if 's' in data and 'p' in data:
                symbol_full = data['s']  # ex. BTCUSDT
                if symbol_full.endswith('USDT'):
                    symbol = symbol_full[:-4]  #  BTC
                    price = float(data['p'])
                    
                    # 只有當價格變動時才 callback
                    if symbol not in self.last_prices or self.last_prices[symbol] != price:
                        self.last_prices[symbol] = price
                        self.callback(symbol, price, 'binance')
                        logger.debug(f"Binance {symbol} 價格更新: ${price:,.2f}")
                        
        except json.JSONDecodeError as e:
            logger.error(f"JSON 解析錯誤: {e}")
        except Exception as e:
            logger.error(f"處理訊息時發生錯誤: {e}")

    def _on_ping(self, ws, message):
        """Override ping handling for Binance: don't send application-level JSON pong.

        Binance uses transport-level ping/pong. Sending an application JSON pong
        can result in "Invalid request" and a 1008 close. Just log and return.
        """
        logger.debug("收到 Binance WebSocket ping — 使用 transport-level pong 回應 (略過應用層回復)")


# 測試用程式碼
if __name__ == "__main__":
    def test_callback(symbol: str, price: float, exchange: str):
        print(f"[測試] {symbol}: ${price:,.2f} (來自: {exchange})")

    # 建立 WebSocket 實例
    binance_ws = BinanceWebSocket(callback=test_callback)
    
    # 訂閱幣種
    binance_ws.subscribe("BTC")
    binance_ws.subscribe("ETH")
    
    # 啟動
    binance_ws.start()
    
    try:
        # 保持運行
        while True:
            time.sleep(1)
    except KeyboardInterrupt:
        print("\n正在停止...")
        binance_ws.stop()<|MERGE_RESOLUTION|>--- conflicted
+++ resolved
@@ -15,11 +15,7 @@
 logger = logging.getLogger(__name__)
 
 
-<<<<<<< HEAD
-class BinanceWebSocket: # TODO: subscribe
-=======
-class BinanceWebSocket(BasicWebSocket):
->>>>>>> 972c6b5f
+class BinanceWebSocket(BasicWebSocket): # TODO: Subscribe
     """Binance WebSocket 連接管理器"""
 
     def __init__(self, callback: Callable[[str, float, str], None]):
