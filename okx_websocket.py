import json
import threading
import time
import websocket
from typing import Callable, Dict, Set
from basic_websocket import BasicWebSocket
import logging

logging.basicConfig(level=logging.INFO)
logger = logging.getLogger(__name__)


class OkxWebSocket(BasicWebSocket):
    def __init__(self, callback: Callable[[str, float, str], None]):
        super().__init__(callback)
        self.base_url = "wss://ws.okx.com:8443/ws/v5/public"
        self.exchange_name = 'OKX'
        self.requires_reconnect_on_subscribe = False
        
    def _get_websocket_url(self):
        return "wss://ws.okx.com:8443/ws/v5/public"
      
    def _on_message(self, ws, message):
        """
        接收到 WebSocket 訊息時的callback
        
        Args:
            ws: WebSocket 物件
            message: 接收到的訊息
        """
        try:
            data = json.loads(message)
            # 處理組合串流格式
            if 'data' in data:
                data = data['data'][0]
            # OKX trade stream 格式            
            if 'instId' in data and 'px' in data:
                symbol_full = data['instId']  # ex. BTC-USDT
                if symbol_full.endswith('USDT'):
                    symbol = symbol_full[:-5]  #  BTC
                    price = float(data['px'])

                    # 只有當價格變動時才 callback
                    if symbol not in self.last_prices or self.last_prices[symbol] != price:
                        self.last_prices[symbol] = price
                        self.callback(symbol, price, 'okx')
                        logger.debug(f"OKX {symbol} 價格更新: ${price:,.2f}")
                        
        except json.JSONDecodeError as e:
            logger.error(f"JSON 解析錯誤: {e}")
        except Exception as e:
            logger.error(f"處理訊息時發生錯誤: {e}")

    def _creat_subscribe_msg(self, symbol: str, type: str):
        """生成 OKX 訂閱訊息"""
        return {
            "op": type,
            "args": [
                {"channel": "trades", 
                 "instId": f"{symbol}-USDT"}
            ]
        }

<<<<<<< HEAD
        unsubscribe_msg = {
            "op": "unsubscribe",
            "args": {
                "channel": "trades",
                "instId": f"{symbol}-USDT"
            }
        }
        if not ws:
            logger.debug(f"_unsubscribe: ws 尚未就緒，無法發送取消訂閱 {symbol}")
            return
        try:
            ws.send(json.dumps(unsubscribe_msg))
            logger.info(f"已向 OKX WebSocket 發送取消訂閱請求: {symbol}USDT")
        except Exception:
            logger.exception(f"發送取消訂閱請求 {symbol}USDT 時發生錯誤")
            
    def _on_error(self, ws, error):
        """WebSocket 錯誤時的callback"""
        logger.error(f"OKX WebSocket 錯誤: {error}")

    def _on_ping(self, ws, message):
        """WebSocket 收到 ping 時的callback"""
        logger.debug("收到 OKX WebSocket ping")
        try:
            if ws:
                ws.send(json.dumps({
                    "op": "pong"
                }))
        except Exception:
            logger.exception("回覆 pong 時發生錯誤")
        
    def _on_close(self, ws, close_status_code, close_msg):
        """WebSocket 關閉時的callback"""
        # for symbol in list(self.subscribed_symbols):
        #     self.unsubscribe(symbol)
        logger.info(f"OKX WebSocket 已關閉 (代碼: {close_status_code}, 訊息: {close_msg})")
=======
>>>>>>> 972c6b5f

# 測試用程式碼
if __name__ == "__main__":
    def test_callback(symbol: str, price: float, exchange: str):
        print(f"[測試] {symbol}: ${price:,.2f} (來自: {exchange})")

    # 建立 WebSocket 實例
    okx_ws = OkxWebSocket(callback=test_callback)
    
    # 啟動
    okx_ws.start()

    # 訂閱幣種
    okx_ws.subscribe("BTC")
    okx_ws.subscribe("ETH")

    try:
        # 保持運行
        while True:
            time.sleep(1)
    except KeyboardInterrupt:
        print("\n正在停止...")
        okx_ws.stop()<|MERGE_RESOLUTION|>--- conflicted
+++ resolved
@@ -60,28 +60,6 @@
                  "instId": f"{symbol}-USDT"}
             ]
         }
-
-<<<<<<< HEAD
-        unsubscribe_msg = {
-            "op": "unsubscribe",
-            "args": {
-                "channel": "trades",
-                "instId": f"{symbol}-USDT"
-            }
-        }
-        if not ws:
-            logger.debug(f"_unsubscribe: ws 尚未就緒，無法發送取消訂閱 {symbol}")
-            return
-        try:
-            ws.send(json.dumps(unsubscribe_msg))
-            logger.info(f"已向 OKX WebSocket 發送取消訂閱請求: {symbol}USDT")
-        except Exception:
-            logger.exception(f"發送取消訂閱請求 {symbol}USDT 時發生錯誤")
-            
-    def _on_error(self, ws, error):
-        """WebSocket 錯誤時的callback"""
-        logger.error(f"OKX WebSocket 錯誤: {error}")
-
     def _on_ping(self, ws, message):
         """WebSocket 收到 ping 時的callback"""
         logger.debug("收到 OKX WebSocket ping")
@@ -92,14 +70,6 @@
                 }))
         except Exception:
             logger.exception("回覆 pong 時發生錯誤")
-        
-    def _on_close(self, ws, close_status_code, close_msg):
-        """WebSocket 關閉時的callback"""
-        # for symbol in list(self.subscribed_symbols):
-        #     self.unsubscribe(symbol)
-        logger.info(f"OKX WebSocket 已關閉 (代碼: {close_status_code}, 訊息: {close_msg})")
-=======
->>>>>>> 972c6b5f
 
 # 測試用程式碼
 if __name__ == "__main__":
