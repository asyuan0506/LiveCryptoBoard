import json
import threading
import time
import websocket
from typing import Callable, Dict, Set
from basic_websocket import BasicWebSocket
import logging

logging.basicConfig(level=logging.INFO)
logger = logging.getLogger(__name__)

class CoinbaseWebSocket(BasicWebSocket):
    def __init__(self, callback: Callable[[str, float, str], None]):
        super().__init__(callback)
        self.base_url = "wss://ws-feed.exchange.coinbase.com"
        self.exchange_name = 'Coinbase'
        self.requires_reconnect_on_subscribe = False
    
    def _get_websocket_url(self):
        return "wss://ws-feed.exchange.coinbase.com"
        
    def _on_message(self, ws, message):
        """
        接收到 WebSocket 訊息時的callback
        
        Args:
            ws: WebSocket 物件
            message: 接收到的訊息
        """
        try:
            data = json.loads(message)
            # 記錄並處理 Coinbase 的 ticker 訊息
            # Coinbase product_id 形如 'BTC-USD' 或 'BTC-USDC' 等，用 '-' 分割較保險
            if 'product_id' in data and 'price' in data:
<<<<<<< HEAD
                symbol_full = data['product_id']  # ex. BTC-USDT
                if symbol_full.endswith('USDT'):
                    symbol = symbol_full[:-5]  #  BTC
                    price = float(data['price'])
                    # 只有當價格變動時才 callback
                    if symbol not in self.last_prices or self.last_prices[symbol] != price:
                        self.last_prices[symbol] = price
                        self.callback(symbol, price, 'coinbase')
                        logger.debug(f"Coinbase {symbol} 價格更新: ${price:,.2f}")
=======
                symbol_full = data['product_id']  # ex. BTC-USD or BTC-USDT
                try:
                    symbol = symbol_full.split('-')[0]
                except Exception:
                    symbol = symbol_full
                price = float(data['price'])
                # 只有當價格變動時才 callback
                if symbol not in self.last_prices or self.last_prices[symbol] != price:
                    self.last_prices[symbol] = price
                    self.callback(symbol, price, 'Coinbase')
                    logger.debug(f"Coinbase {symbol} 價格更新: ${price:,.2f}")
>>>>>>> 972c6b5f
                        
        except json.JSONDecodeError as e:
            logger.error(f"JSON 解析錯誤: {e}")
        except Exception as e:
            logger.error(f"處理訊息時發生錯誤: {e}")

    def _creat_subscribe_msg(self, symbol: str, type: str):
        """生成 Coinbase 訂閱訊息"""
        # 使用 USD 為 Coinbase 的主要報價對 (Coinbase 常用 -USD/-USDC，而非 -USDT)
        # 使用 dict 形式的 channels 更明確，兼容 Coinbase 的多種訂閱格式
        return {
            "type": type,
            "product_ids": [
                f"{symbol}-USD"
            ],
            "channels": [
                {"name": "ticker", "product_ids": [f"{symbol}-USD"]}
            ]
        }
<<<<<<< HEAD
        if not ws:
            # 尚未建立 ws 連線，訂閱會在 on_open 裡送出
            logger.debug(f"_subscribe: ws 尚未就緒，延後發送 {symbol} 訂閱")
            return
        try:
            ws.send(json.dumps(subscribe_msg))
            logger.info(f"已向 Coinbase WebSocket 發送訂閱請求: {symbol}USDT")
        except Exception:
            logger.exception(f"發送訂閱請求 {symbol}USDT 時發生錯誤")

    def _unsubscribe(self, ws, symbol: str):
        """向 Coinbase WebSocket 發送取消訂閱請求"""
        if not self.is_running:
            return

        unsubscribe_msg = {
            "type": "unsubscribe",
            "product_ids": [
                f"{symbol}-USDT"
            ],
            "channels": ["ticker"]
        }
        if not ws:
            logger.debug(f"_unsubscribe: ws 尚未就緒，無法發送取消訂閱 {symbol}")
            return
        try:
            ws.send(json.dumps(unsubscribe_msg))
            logger.info(f"已向 Coinbase WebSocket 發送取消訂閱請求: {symbol}USDT")
        except Exception:
            logger.exception(f"發送取消訂閱請求 {symbol}USDT 時發生錯誤")
            
    def _on_error(self, ws, error):
        """WebSocket 錯誤時的callback"""
        logger.error(f"Coinbase WebSocket 錯誤: {error}")

    def _on_ping(self, ws, message): # TODO: Implement Coinbase pong response if needed
        """WebSocket 收到 ping 時的callback"""
        logger.debug("收到 Coinbase WebSocket ping")
        try:
            if ws:
                ws.send(json.dumps({
                    "op": "pong"
                }))
        except Exception:
            logger.exception("回覆 pong 時發生錯誤")
        
    def _on_close(self, ws, close_status_code, close_msg):
        """WebSocket 關閉時的callback"""
        # for symbol in list(self.subscribed_symbols):
        #     self.unsubscribe(symbol)
        logger.info(f"Coinbase WebSocket 已關閉 (代碼: {close_status_code}, 訊息: {close_msg})")
=======
>>>>>>> 972c6b5f


# 測試用程式碼
if __name__ == "__main__":
    def test_callback(symbol: str, price: float, exchange: str):
        print(f"[測試] {symbol}: ${price:,.2f} (來自: {exchange})")

    # 建立 WebSocket 實例
    coinbase_ws = CoinbaseWebSocket(callback=test_callback)
    
    # 啟動
    coinbase_ws.start()

    # 訂閱幣種
    coinbase_ws.subscribe("BTC")
    coinbase_ws.subscribe("ETH")

    try:
        # 保持運行
        while True:
            time.sleep(1)
    except KeyboardInterrupt:
        print("\n正在停止...")
        coinbase_ws.stop()<|MERGE_RESOLUTION|>--- conflicted
+++ resolved
@@ -32,7 +32,6 @@
             # 記錄並處理 Coinbase 的 ticker 訊息
             # Coinbase product_id 形如 'BTC-USD' 或 'BTC-USDC' 等，用 '-' 分割較保險
             if 'product_id' in data and 'price' in data:
-<<<<<<< HEAD
                 symbol_full = data['product_id']  # ex. BTC-USDT
                 if symbol_full.endswith('USDT'):
                     symbol = symbol_full[:-5]  #  BTC
@@ -42,19 +41,6 @@
                         self.last_prices[symbol] = price
                         self.callback(symbol, price, 'coinbase')
                         logger.debug(f"Coinbase {symbol} 價格更新: ${price:,.2f}")
-=======
-                symbol_full = data['product_id']  # ex. BTC-USD or BTC-USDT
-                try:
-                    symbol = symbol_full.split('-')[0]
-                except Exception:
-                    symbol = symbol_full
-                price = float(data['price'])
-                # 只有當價格變動時才 callback
-                if symbol not in self.last_prices or self.last_prices[symbol] != price:
-                    self.last_prices[symbol] = price
-                    self.callback(symbol, price, 'Coinbase')
-                    logger.debug(f"Coinbase {symbol} 價格更新: ${price:,.2f}")
->>>>>>> 972c6b5f
                         
         except json.JSONDecodeError as e:
             logger.error(f"JSON 解析錯誤: {e}")
@@ -68,68 +54,14 @@
         return {
             "type": type,
             "product_ids": [
-                f"{symbol}-USD"
-            ],
-            "channels": [
-                {"name": "ticker", "product_ids": [f"{symbol}-USD"]}
-            ]
-        }
-<<<<<<< HEAD
-        if not ws:
-            # 尚未建立 ws 連線，訂閱會在 on_open 裡送出
-            logger.debug(f"_subscribe: ws 尚未就緒，延後發送 {symbol} 訂閱")
-            return
-        try:
-            ws.send(json.dumps(subscribe_msg))
-            logger.info(f"已向 Coinbase WebSocket 發送訂閱請求: {symbol}USDT")
-        except Exception:
-            logger.exception(f"發送訂閱請求 {symbol}USDT 時發生錯誤")
-
-    def _unsubscribe(self, ws, symbol: str):
-        """向 Coinbase WebSocket 發送取消訂閱請求"""
-        if not self.is_running:
-            return
-
-        unsubscribe_msg = {
-            "type": "unsubscribe",
-            "product_ids": [
                 f"{symbol}-USDT"
             ],
             "channels": ["ticker"]
         }
-        if not ws:
-            logger.debug(f"_unsubscribe: ws 尚未就緒，無法發送取消訂閱 {symbol}")
-            return
-        try:
-            ws.send(json.dumps(unsubscribe_msg))
-            logger.info(f"已向 Coinbase WebSocket 發送取消訂閱請求: {symbol}USDT")
-        except Exception:
-            logger.exception(f"發送取消訂閱請求 {symbol}USDT 時發生錯誤")
-            
-    def _on_error(self, ws, error):
-        """WebSocket 錯誤時的callback"""
-        logger.error(f"Coinbase WebSocket 錯誤: {error}")
-
     def _on_ping(self, ws, message): # TODO: Implement Coinbase pong response if needed
         """WebSocket 收到 ping 時的callback"""
-        logger.debug("收到 Coinbase WebSocket ping")
-        try:
-            if ws:
-                ws.send(json.dumps({
-                    "op": "pong"
-                }))
-        except Exception:
-            logger.exception("回覆 pong 時發生錯誤")
-        
-    def _on_close(self, ws, close_status_code, close_msg):
-        """WebSocket 關閉時的callback"""
-        # for symbol in list(self.subscribed_symbols):
-        #     self.unsubscribe(symbol)
-        logger.info(f"Coinbase WebSocket 已關閉 (代碼: {close_status_code}, 訊息: {close_msg})")
-=======
->>>>>>> 972c6b5f
-
-
+        pass
+    
 # 測試用程式碼
 if __name__ == "__main__":
     def test_callback(symbol: str, price: float, exchange: str):
